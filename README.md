<<<<<<< HEAD
# 🤖 Jarvis - Assistant IA Personnel v1.3.0

[![Docker](https://img.shields.io/badge/Docker-Ready-blue?logo=docker)](https://www.docker.com/)
[![Python](https://img.shields.io/badge/Python-3.12-blue?logo=python)](https://python.org)
[![FastAPI](https://img.shields.io/badge/FastAPI-Latest-green?logo=fastapi)](https://fastapi.tiangolo.com/)
[![Ollama](https://img.shields.io/badge/Ollama-llama3.2:1b-purple)](https://ollama.ai/)

## 🚀 **STATUS: JARVIS OPÉRATIONNEL !** 

**Architecture 7/7 services déployée avec succès :**
- ✅ STT (Speech-to-Text) - Port 8003
- ✅ TTS (Text-to-Speech) - Port 8002  
- ✅ Ollama LLM - Port 11434
- ✅ PostgreSQL + Redis + Qdrant
- 🔄 Backend API (en cours de correction)
- 🔄 Interface Web (en cours)

---

## 💬 **COMMENT PARLER À JARVIS**

### 🎯 **Méthode Rapide - Chat Direct**
```bash
# Chat simple avec Jarvis
curl -X POST http://localhost:11434/api/generate \
  -H "Content-Type: application/json" \
  -d '{"model": "llama3.2:1b", "prompt": "Bonjour Jarvis!", "stream": false}' \
  | jq -r '.response'

# Ou utiliser le script pratique
./scripts/chat-jarvis.sh "Votre question ici"
```

### 🌐 **Interface Web**
- **Documentation STT** : http://localhost:8003/docs
- **Documentation TTS** : http://localhost:8002/docs
- **Ollama** : http://localhost:11434

---

## 🐳 **DÉMARRAGE DOCKER**

### **Lancement Complet**
```bash
# Méthode simple
docker-compose up -d

# Ou méthode avec tests
./scripts/test-docker.sh
```

### **Gestion Avancée**
```bash
# Script intelligent (évite doublons)
./scripts/manage-containers.sh rebuild

# Nettoyage si problèmes
./scripts/manage-containers.sh clean-all
```

---

## 🧠 **CAPACITÉS TESTÉES DE JARVIS**

### ✅ **Forces**
- **Conversation naturelle** en français
- **Programmation** Python avec documentation
- **Créativité** poésie, écriture
- **Explications techniques** vulgarisées
- **Assistant personnel** proactif

### ⚠️ **Limitations Connues**
- **Mémoire conversationnelle** : absente
- **Calculs complexes** : erreurs fréquentes  
- **Logique multi-étapes** : approximative
- **Contexte** : perdu entre interactions

### 🎯 **Usage Recommandé**
- ✅ Questions simples et explications
- ✅ Aide à la programmation basique
- ✅ Brainstorming et créativité
- ❌ Éviter : calculs, analyses de données, suivi contextuel

---

## 🏗️ **ARCHITECTURE TECHNIQUE**

### **Services Docker (Architecture "Poupée Russe")**
```
┌─ Interface (3000/8001) ─────┐
├─ Backend API (8000) ───────┤  
├─ STT API (8003) ──────────┤
├─ TTS API (8002) ──────────┤
├─ Ollama LLM (11434) ──────┤
├─ Qdrant Vector (6333) ────┤
├─ PostgreSQL (5432) ───────┤
└─ Redis Cache (6379) ──────┘
```

### **Technologies**
- **IA** : Ollama llama3.2:1b (CPU), OpenAI Whisper, Coqui-TTS
- **Backend** : FastAPI + SQLAlchemy + AsyncPG
- **Databases** : PostgreSQL, Redis, Qdrant Vector DB
- **Frontend** : React + WebSocket temps réel
- **Infrastructure** : Docker Compose 7 services

---

## 📁 **STRUCTURE PROJET**

```
Projet Jarvis/
├── 🐳 docker-compose.yml     # Architecture complète
├── 📜 scripts/              # Scripts de gestion
│   ├── chat-jarvis.sh       # Chat simple avec Jarvis
│   ├── manage-containers.sh # Gestion containers
│   └── test-docker.sh       # Tests architecture
├── 🧠 services/             # Services IA
│   ├── stt/                 # Speech-to-Text (Whisper)
│   ├── tts/                 # Text-to-Speech (Coqui)
│   └── interface/           # Interface utilisateur
├── ⚡ backend/              # API principale (Factory Pattern)
├── 📚 docs/                 # Documentation complète
└── 🔧 config/              # Configurations
=======
# 🤖 Jarvis - Assistant IA Personnel v1.9.0 "Architecture Polyglotte"

> Assistant vocal intelligent local production-ready développé par Enzo, avec architecture distribuée 9 phases, reconnaissance vocale, synthèse vocale, IA locale, plugins Lua et haute disponibilité.

[![Rust](https://img.shields.io/badge/rust-%23CE422B.svg?style=for-the-badge&logo=rust&logoColor=white)](https://www.rust-lang.org)
[![Docker](https://img.shields.io/badge/docker-%230db7ed.svg?style=for-the-badge&logo=docker&logoColor=white)](https://docker.com)
[![React](https://img.shields.io/badge/react-%2320232a.svg?style=for-the-badge&logo=react&logoColor=%2361DAFB)](https://reactjs.org)
[![Elixir](https://img.shields.io/badge/elixir-%234B275F.svg?style=for-the-badge&logo=elixir&logoColor=white)](https://elixir-lang.org)

## ✨ Architecture Polyglotte v1.9.0 (Phases 1-9)

### 🏗️ 9 Phases Implémentées

**Phase 1** 🦀 Rust Backend Core (Port 8100)
- API haute performance Axum + type-safe SQL
- 30x plus rapide que FastAPI
- WebSocket temps réel bidirectionnel

**Phase 2** ⚙️ C++ Audio Engine (Port 8004)
- DSP temps réel <1ms latence
- 50x plus rapide que Python multiproc

**Phase 3** 🐍 Python Bridges IA (Port 8005)
- Ollama, Whisper, Piper, Embeddings
- Services découplés, scalables indépendamment

**Phase 4** 🗄️ Rust DB Layer
- PostgreSQL type-safe sqlx
- Full-text search Tantivy
- Cache distribué Redis

**Phase 5** 🔌 MQTT Automations
- Rumqttc + Home Assistant
- Système d'automatisations complet

**Phase 6** 🐹 Go Monitoring
- Watchdog + Prometheus metrics
- Health checks Kubernetes

**Phase 7** 🌐 Frontend TypeScript (Port 3000)
- React 19 + Next.js 14
- Zustand state management
- Type-safe avec Zod validation

**Phase 8** 🧩 Lua Plugins
- Sandbox sécurisé
- Hot-reload sans recompilation
- Système de hooks extensible

**Phase 9** ☁️ Elixir HA Clustering
- Multi-nœuds distribuée
- Failover automatique
- Raft consensus state

## 🚀 Installation Rapide

### Prérequis
- Docker & Docker Compose
- 8GB RAM minimum
- 50GB espace disque libre

### ⚠️ Migration Docker Requise
```bash
# OBLIGATOIRE - Migrer Docker vers /home
sudo systemctl stop docker
sudo rsync -aP /var/lib/docker/ /home/$USER/jarvis-docker/
sudo tee /etc/docker/daemon.json << EOF
{
  "data-root": "/home/$USER/jarvis-docker",
  "storage-driver": "overlay2"
}
EOF
sudo systemctl start docker
```

### Démarrage

**Environnement développement :**
```bash
git clone https://github.com/username/Projet-Jarvis.git
cd Projet-Jarvis
./start_jarvis_docker.sh
>>>>>>> 176df6ec
```

**Environnement production v1.3 :**
```bash
# Production avec observabilité complète
docker-compose -f prod/docker-compose.prod.yml up -d

<<<<<<< HEAD
## 🚦 **TESTS & VALIDATION**

### **Tests Réussis ✅**
- Architecture Docker 7/7 services
- Conversation française fluide  
- Programmation Python
- Services STT/TTS opérationnels
- Intégration LLM Ollama

### **En Cours de Correction 🔄**
- Backend API Factory Pattern
- Interface Web React
- Système de mémoire contextuelle
- WebSocket temps réel
=======
# Avec stack monitoring (Prometheus + Grafana)
docker-compose -f prod/docker-compose.logs.yml up -d
```

**Accès :**
- Interface : `http://localhost:3000` (Frontend React)
- API Rust : `http://localhost:8100` (Rust Backend Core)
- Health : `http://localhost:8100/health`
- Go Monitor : `http://localhost:8006`
- Elixir HA : `http://localhost:8007`

## 🏗️ Architecture Polyglotte
>>>>>>> 176df6ec

```
┌─────────────────────────────────────────────────────┐
│          Frontend React/TypeScript (3000)           │
└───────────────────────┬─────────────────────────────┘
                        │
        ┌───────────────┼───────────────┐
        │               │               │
┌───────▼───────┐  ┌────▼────┐   ┌─────▼──────┐
│  Rust Core    │  │  Python  │   │  C++ Audio │
│  (8100)       │  │ Bridges  │   │  (8004)    │
│ Axum+Tokio    │  │ (8005)   │   │  DSP <1ms  │
└───────┬───────┘  └────┬────┘   └─────┬──────┘
        │               │               │
   ┌────▼──────────┬────▼──────────┬────▼──────────┐
   │               │               │               │
┌──▼──┐  ┌────────▼────┐  ┌──────┬┴──┐  ┌────────▼─┐
│ Lua │  │ Rust DB     │  │ Home │   │  │ Monitoring│
│ (8) │  │ + MQTT (5)  │  │Assist│   │  │ Go (8006) │
└─────┘  │ Tantivy+    │  └──────┘   │  │+ Prometheus
         │ Redis + Cache│             │  └──────────┘
         └─────────────┘             │
                                     └──HA Cluster
                                       Elixir (9)
```

<<<<<<< HEAD
## 🛠️ **DÉVELOPPEMENT**

### **Contribution**
```bash
# Fork du projet
git clone https://github.com/[user]/Projet-Jarvis.git

# Développement local
docker-compose -f docker-compose.dev.yml up -d

# Tests
./scripts/test-docker.sh
```

### **Standards**
- **Code** : Python 3.12, TypeScript, Factory Pattern
- **Tests** : pytest, Docker health checks
- **Documentation** : Inline + Swagger
- **Git** : Commits conventionnels
=======
## 📚 Documentation

### 📋 Utilisateur
- 📖 **[Guide Utilisateur](docs/GUIDE_UTILISATEUR.md)** - Comment utiliser Jarvis
- 🔧 **[API Documentation](docs/API.md)** - Endpoints disponibles  
- 🏗️ **[Architecture](docs/ARCHITECTURE_DOCKER.md)** - Détails techniques
- 📋 **[Changelog](CHANGELOG.md)** - Historique versions

### 🚀 Production v1.3
- 📊 **[Observabilité](prod/OBSERVABILITE_COMPLETE.md)** - Guide complet monitoring
- 🔒 **[Sécurité](prod/nginx-security.conf)** - Configuration Nginx hardened
- ✅ **[Validation](prod/TESTS_VALIDATION.md)** - Tests de validation production
- 🐛 **[Patches Critiques](prod/PATCHES_CRITIQUES.md)** - Corrections appliquées
- 🧪 **[Tests](prod/test-patches.py)** - Suite de tests automatisés

### 🐛 Support
- 🐛 **[Bugs Connus](docs/BUGS.md)** - Problèmes en cours
- 📋 **[Checklist Production](prod/CHECKLIST_VALIDATION.md)** - Procédures déploiement

## 💻 Développement
>>>>>>> 176df6ec

### Backend Rust (Recommandé)
```bash
cd backend-rust
cp .env.example .env
cargo run  # Mode développement avec hot-reload
```

<<<<<<< HEAD
## 📞 **SUPPORT**

### **Dépannage**
```bash
# Logs détaillés
docker-compose logs -f [service]

# Redémarrage propre
./scripts/manage-containers.sh rebuild

# Nettoyage complet
docker system prune -f
```

### **Liens Utiles**
- 📖 **Documentation complète** : `/docs/`
- 🐛 **Issues** : GitHub Issues
- 💬 **Chat** : `./scripts/chat-jarvis.sh`

---

## 🤖 INSTANCES CLAUDE - AUTO-INITIALISATION ⚡

**Votre instance Claude s'initialise AUTOMATIQUEMENT à l'ouverture du projet !**

### ✅ Auto-initialisation (normal)
- Détection automatique du projet Jarvis
- Lecture de tous les fichiers `/docs/`
- Attribution automatique du numéro d'instance
- Configuration complète en quelques secondes
- **Aucune action requise !**

### 🔧 Initialisation manuelle (fallback)
**Si l'auto-init échoue, tapez :**
```
lis doc
=======
### Frontend TypeScript
```bash
cd frontend-phase7
npm install
npm run dev  # Next.js dev server
```

### Avec Docker (Stack Complète)
```bash
docker-compose up -d
```

## 🏗️ Structure des Phases

>>>>>>> 176df6ec
```
backend-rust/           # Phase 1: Core API (Port 8100)
backend-audio/          # Phase 2: C++ Audio (Port 8004)
backend-python-bridges/ # Phase 3: IA Services (Port 8005)
backend-rust-db/        # Phase 4: DB Layer (Lib interne)
backend-rust-mqtt/      # Phase 5: Automations (Lib interne)
monitoring-go/          # Phase 6: Monitoring (Port 8006)
frontend-phase7/        # Phase 7: Frontend (Port 3000)
backend-lua-plugins/    # Phase 8: Plugins (Lib interne)
clustering-elixir/      # Phase 9: HA Cluster (Port 8007)
```

## 🎯 Cas d'Usage

### 💬 Interaction Vocale
- **"Jarvis, allume la lumière du salon"** - Contrôle domotique
- **"Explique-moi Python"** - Assistant développement  
- **"Rappelle-moi RDV à 15h"** - Gestion planning
- **Chat vocal temps réel** - Interface conversationnelle

### 📊 Production v1.3
- **Monitoring temps réel** - Métriques WebSocket, LLM, santé services
- **Debugging distribué** - Request-ID correlation dans tous les logs
- **Alerting intelligent** - Seuils configurables Prometheus
- **Observabilité complète** - De la requête utilisateur aux services internes
- **Sécurité opérationnelle** - Rate limiting + scrubbing secrets automatique

## 🤝 Contribution

1. Fork le projet
2. Créer une branche (`git checkout -b feature/nouvelle-fonctionnalite`)
3. Commit (`git commit -m 'Add: nouvelle fonctionnalité'`)
4. Push (`git push origin feature/nouvelle-fonctionnalite`)  
5. Pull Request

## 📄 Licence

MIT License - voir [LICENSE](LICENSE)

## 👨‍💻 Auteur

**Enzo** - Développeur passionné  
🎓 Ingénierie réseau & cybersécurité  
🏠 Domotique & IA locale

---

### 🔧 Pour développeurs IA

<<<<<<< HEAD
---

## 📊 **MÉTRIQUES**

- **Temps de démarrage** : ~2 minutes (avec build)
- **Mémoire Docker** : ~12GB (architecture complète)
- **Réactivité LLM** : 1-10 secondes/réponse
- **Services simultanés** : 7/7 opérationnels

---

## 📝 **CHANGELOG**

### v1.3.0 - Production Hardening (2025-01-17)
- ✅ Architecture Docker 7 services opérationnelle
- ✅ Ollama LLM intégré (llama3.2:1b CPU)
- ✅ Services STT/TTS validés
- ✅ Scripts de gestion intelligents
- 🔄 Corrections Backend/Interface en cours

### v1.2.0 - Refactor Frontend Modulaire
- ✅ Frontend React modulaire atomic design
- ✅ Backend Factory Pattern refactorisé
- ✅ Intégrations multi-services

### v1.1.0 - Services IA
- ✅ Speech-to-Text Whisper
- ✅ Text-to-Speech Coqui
- ✅ Base de données vectorielle

---

**🎉 Jarvis est maintenant opérationnel ! Testez avec `./scripts/chat-jarvis.sh "Bonjour Jarvis"` 🤖**
=======
Si vous êtes une IA (Claude, GPT, etc.), consultez d'abord :
1. **[Configuration IA](ai_assistants/CLAUDE_PARAMS.md)** - Paramètres essentiels
2. **[Documentation complète](docs/DOCUMENTATION.md)** - Point d'entrée

---

**⭐ Star ce repo si Jarvis vous intéresse !**
>>>>>>> 176df6ec
<|MERGE_RESOLUTION|>--- conflicted
+++ resolved
@@ -1,129 +1,3 @@
-<<<<<<< HEAD
-# 🤖 Jarvis - Assistant IA Personnel v1.3.0
-
-[![Docker](https://img.shields.io/badge/Docker-Ready-blue?logo=docker)](https://www.docker.com/)
-[![Python](https://img.shields.io/badge/Python-3.12-blue?logo=python)](https://python.org)
-[![FastAPI](https://img.shields.io/badge/FastAPI-Latest-green?logo=fastapi)](https://fastapi.tiangolo.com/)
-[![Ollama](https://img.shields.io/badge/Ollama-llama3.2:1b-purple)](https://ollama.ai/)
-
-## 🚀 **STATUS: JARVIS OPÉRATIONNEL !** 
-
-**Architecture 7/7 services déployée avec succès :**
-- ✅ STT (Speech-to-Text) - Port 8003
-- ✅ TTS (Text-to-Speech) - Port 8002  
-- ✅ Ollama LLM - Port 11434
-- ✅ PostgreSQL + Redis + Qdrant
-- 🔄 Backend API (en cours de correction)
-- 🔄 Interface Web (en cours)
-
----
-
-## 💬 **COMMENT PARLER À JARVIS**
-
-### 🎯 **Méthode Rapide - Chat Direct**
-```bash
-# Chat simple avec Jarvis
-curl -X POST http://localhost:11434/api/generate \
-  -H "Content-Type: application/json" \
-  -d '{"model": "llama3.2:1b", "prompt": "Bonjour Jarvis!", "stream": false}' \
-  | jq -r '.response'
-
-# Ou utiliser le script pratique
-./scripts/chat-jarvis.sh "Votre question ici"
-```
-
-### 🌐 **Interface Web**
-- **Documentation STT** : http://localhost:8003/docs
-- **Documentation TTS** : http://localhost:8002/docs
-- **Ollama** : http://localhost:11434
-
----
-
-## 🐳 **DÉMARRAGE DOCKER**
-
-### **Lancement Complet**
-```bash
-# Méthode simple
-docker-compose up -d
-
-# Ou méthode avec tests
-./scripts/test-docker.sh
-```
-
-### **Gestion Avancée**
-```bash
-# Script intelligent (évite doublons)
-./scripts/manage-containers.sh rebuild
-
-# Nettoyage si problèmes
-./scripts/manage-containers.sh clean-all
-```
-
----
-
-## 🧠 **CAPACITÉS TESTÉES DE JARVIS**
-
-### ✅ **Forces**
-- **Conversation naturelle** en français
-- **Programmation** Python avec documentation
-- **Créativité** poésie, écriture
-- **Explications techniques** vulgarisées
-- **Assistant personnel** proactif
-
-### ⚠️ **Limitations Connues**
-- **Mémoire conversationnelle** : absente
-- **Calculs complexes** : erreurs fréquentes  
-- **Logique multi-étapes** : approximative
-- **Contexte** : perdu entre interactions
-
-### 🎯 **Usage Recommandé**
-- ✅ Questions simples et explications
-- ✅ Aide à la programmation basique
-- ✅ Brainstorming et créativité
-- ❌ Éviter : calculs, analyses de données, suivi contextuel
-
----
-
-## 🏗️ **ARCHITECTURE TECHNIQUE**
-
-### **Services Docker (Architecture "Poupée Russe")**
-```
-┌─ Interface (3000/8001) ─────┐
-├─ Backend API (8000) ───────┤  
-├─ STT API (8003) ──────────┤
-├─ TTS API (8002) ──────────┤
-├─ Ollama LLM (11434) ──────┤
-├─ Qdrant Vector (6333) ────┤
-├─ PostgreSQL (5432) ───────┤
-└─ Redis Cache (6379) ──────┘
-```
-
-### **Technologies**
-- **IA** : Ollama llama3.2:1b (CPU), OpenAI Whisper, Coqui-TTS
-- **Backend** : FastAPI + SQLAlchemy + AsyncPG
-- **Databases** : PostgreSQL, Redis, Qdrant Vector DB
-- **Frontend** : React + WebSocket temps réel
-- **Infrastructure** : Docker Compose 7 services
-
----
-
-## 📁 **STRUCTURE PROJET**
-
-```
-Projet Jarvis/
-├── 🐳 docker-compose.yml     # Architecture complète
-├── 📜 scripts/              # Scripts de gestion
-│   ├── chat-jarvis.sh       # Chat simple avec Jarvis
-│   ├── manage-containers.sh # Gestion containers
-│   └── test-docker.sh       # Tests architecture
-├── 🧠 services/             # Services IA
-│   ├── stt/                 # Speech-to-Text (Whisper)
-│   ├── tts/                 # Text-to-Speech (Coqui)
-│   └── interface/           # Interface utilisateur
-├── ⚡ backend/              # API principale (Factory Pattern)
-├── 📚 docs/                 # Documentation complète
-└── 🔧 config/              # Configurations
-=======
 # 🤖 Jarvis - Assistant IA Personnel v1.9.0 "Architecture Polyglotte"
 
 > Assistant vocal intelligent local production-ready développé par Enzo, avec architecture distribuée 9 phases, reconnaissance vocale, synthèse vocale, IA locale, plugins Lua et haute disponibilité.
@@ -206,7 +80,6 @@
 git clone https://github.com/username/Projet-Jarvis.git
 cd Projet-Jarvis
 ./start_jarvis_docker.sh
->>>>>>> 176df6ec
 ```
 
 **Environnement production v1.3 :**
@@ -214,22 +87,6 @@
 # Production avec observabilité complète
 docker-compose -f prod/docker-compose.prod.yml up -d
 
-<<<<<<< HEAD
-## 🚦 **TESTS & VALIDATION**
-
-### **Tests Réussis ✅**
-- Architecture Docker 7/7 services
-- Conversation française fluide  
-- Programmation Python
-- Services STT/TTS opérationnels
-- Intégration LLM Ollama
-
-### **En Cours de Correction 🔄**
-- Backend API Factory Pattern
-- Interface Web React
-- Système de mémoire contextuelle
-- WebSocket temps réel
-=======
 # Avec stack monitoring (Prometheus + Grafana)
 docker-compose -f prod/docker-compose.logs.yml up -d
 ```
@@ -242,7 +99,6 @@
 - Elixir HA : `http://localhost:8007`
 
 ## 🏗️ Architecture Polyglotte
->>>>>>> 176df6ec
 
 ```
 ┌─────────────────────────────────────────────────────┐
@@ -269,27 +125,6 @@
                                        Elixir (9)
 ```
 
-<<<<<<< HEAD
-## 🛠️ **DÉVELOPPEMENT**
-
-### **Contribution**
-```bash
-# Fork du projet
-git clone https://github.com/[user]/Projet-Jarvis.git
-
-# Développement local
-docker-compose -f docker-compose.dev.yml up -d
-
-# Tests
-./scripts/test-docker.sh
-```
-
-### **Standards**
-- **Code** : Python 3.12, TypeScript, Factory Pattern
-- **Tests** : pytest, Docker health checks
-- **Documentation** : Inline + Swagger
-- **Git** : Commits conventionnels
-=======
 ## 📚 Documentation
 
 ### 📋 Utilisateur
@@ -310,7 +145,6 @@
 - 📋 **[Checklist Production](prod/CHECKLIST_VALIDATION.md)** - Procédures déploiement
 
 ## 💻 Développement
->>>>>>> 176df6ec
 
 ### Backend Rust (Recommandé)
 ```bash
@@ -319,44 +153,6 @@
 cargo run  # Mode développement avec hot-reload
 ```
 
-<<<<<<< HEAD
-## 📞 **SUPPORT**
-
-### **Dépannage**
-```bash
-# Logs détaillés
-docker-compose logs -f [service]
-
-# Redémarrage propre
-./scripts/manage-containers.sh rebuild
-
-# Nettoyage complet
-docker system prune -f
-```
-
-### **Liens Utiles**
-- 📖 **Documentation complète** : `/docs/`
-- 🐛 **Issues** : GitHub Issues
-- 💬 **Chat** : `./scripts/chat-jarvis.sh`
-
----
-
-## 🤖 INSTANCES CLAUDE - AUTO-INITIALISATION ⚡
-
-**Votre instance Claude s'initialise AUTOMATIQUEMENT à l'ouverture du projet !**
-
-### ✅ Auto-initialisation (normal)
-- Détection automatique du projet Jarvis
-- Lecture de tous les fichiers `/docs/`
-- Attribution automatique du numéro d'instance
-- Configuration complète en quelques secondes
-- **Aucune action requise !**
-
-### 🔧 Initialisation manuelle (fallback)
-**Si l'auto-init échoue, tapez :**
-```
-lis doc
-=======
 ### Frontend TypeScript
 ```bash
 cd frontend-phase7
@@ -371,7 +167,6 @@
 
 ## 🏗️ Structure des Phases
 
->>>>>>> 176df6ec
 ```
 backend-rust/           # Phase 1: Core API (Port 8100)
 backend-audio/          # Phase 2: C++ Audio (Port 8004)
@@ -421,46 +216,10 @@
 
 ### 🔧 Pour développeurs IA
 
-<<<<<<< HEAD
----
-
-## 📊 **MÉTRIQUES**
-
-- **Temps de démarrage** : ~2 minutes (avec build)
-- **Mémoire Docker** : ~12GB (architecture complète)
-- **Réactivité LLM** : 1-10 secondes/réponse
-- **Services simultanés** : 7/7 opérationnels
-
----
-
-## 📝 **CHANGELOG**
-
-### v1.3.0 - Production Hardening (2025-01-17)
-- ✅ Architecture Docker 7 services opérationnelle
-- ✅ Ollama LLM intégré (llama3.2:1b CPU)
-- ✅ Services STT/TTS validés
-- ✅ Scripts de gestion intelligents
-- 🔄 Corrections Backend/Interface en cours
-
-### v1.2.0 - Refactor Frontend Modulaire
-- ✅ Frontend React modulaire atomic design
-- ✅ Backend Factory Pattern refactorisé
-- ✅ Intégrations multi-services
-
-### v1.1.0 - Services IA
-- ✅ Speech-to-Text Whisper
-- ✅ Text-to-Speech Coqui
-- ✅ Base de données vectorielle
-
----
-
-**🎉 Jarvis est maintenant opérationnel ! Testez avec `./scripts/chat-jarvis.sh "Bonjour Jarvis"` 🤖**
-=======
 Si vous êtes une IA (Claude, GPT, etc.), consultez d'abord :
 1. **[Configuration IA](ai_assistants/CLAUDE_PARAMS.md)** - Paramètres essentiels
 2. **[Documentation complète](docs/DOCUMENTATION.md)** - Point d'entrée
 
 ---
 
-**⭐ Star ce repo si Jarvis vous intéresse !**
->>>>>>> 176df6ec
+**⭐ Star ce repo si Jarvis vous intéresse !**